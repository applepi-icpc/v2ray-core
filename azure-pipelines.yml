trigger:
  batch: true
  branches:
    include:
    - master
    - dev*
    - refs/tags/*

pr:
  - master
  - dev*

jobs:
- template: azure-pipelines.template.yml
  parameters:
    name: linux
    vmImage: 'ubuntu-16.04'

- template: azure-pipelines.template.yml
  parameters:
    name: windows
    vmImage: 'vs2017-win2016'

- template: azure-pipelines.template.yml
  parameters:
    name: macos
    vmImage: 'macOS-10.13'

- job: linux_coverage
  dependsOn: linux
  condition: and(succeeded(), ne(variables['Build.Reason'], 'PullRequest'))
  timeoutInMinutes: 30

  pool:
    vmImage: 'Ubuntu 16.04'

#variables:
#    CODECOV_TOKEN: '$(coverage.token)'


  steps:
  - checkout: self
  - task: GoTool@0
    inputs:
      version: '1.13'
  - script: |
      bash ./testing/coverage/coverall
    workingDirectory: '$(Build.SourcesDirectory)'
    displayName: 'Coverage'

- job: make_release
  dependsOn: linux
  condition: and(succeeded(), ne(variables['Build.Reason'], 'PullRequest'))
  timeoutInMinutes: 60

  pool:
    vmImage: 'Ubuntu 16.04'

  variables:
    - group: GithubToken
    - name: GOPATH
      value: '$(system.defaultWorkingDirectory)/gopath'
    - name: BAZEL_VER
      value: '0.23.0'

  steps:
  - checkout: self
  - task: GoTool@0
    inputs:
      version: '1.13'
  - script: |
      mkdir triggersrc
      ls -I "triggersrc" | xargs cp -rf -t triggersrc
      mkdir gopath
    displayName: Prepare Environment
    workingDirectory: '$(system.defaultWorkingDirectory)'
  - script: |
      sudo apt-get -y update
      sudo apt-get -y install jq git file pkg-config zip g++ zlib1g-dev unzip python openssl tree
    displayName: Apt Install
  - script: |
      go version
<<<<<<< HEAD
      unset GOPATH
      mkdir ./src
      mkdir ./src/v2ray.com
      ln -s $(pwd)/../triggersrc ./src/v2ray.com/core
      go get -v -t -d ./src/v2ray.com/core/...
      tree
    workingDirectory: '$(GOPATH)'
=======
      go get -insecure -v -t -d v2ray.com/core/...
    workingDirectory: '$(system.defaultWorkingDirectory)'
>>>>>>> 5e1d8f8e
    displayName: 'Fetch sources'
  - script: |
      mkdir release
      cd src
      zip -9 -r ../release/src_all.zip * -x '*.git*'
    workingDirectory: '$(GOPATH)'
    displayName: 'Dump sources'
  - script: |
      curl -L -o bazel-installer.sh https://github.com/bazelbuild/bazel/releases/download/${BAZEL_VER}/bazel-${BAZEL_VER}-installer-linux-x86_64.sh
      chmod +x bazel-installer.sh
      ./bazel-installer.sh --user
    workingDirectory: '$(GOPATH)'
    displayName: 'Install Bazel'
  - script: |
      cd ./src/v2ray.com/core
      ./release/updatedat.sh
      $HOME/bin/bazel build --action_env=GOPATH=$GOPATH --action_env=PATH=$PATH --action_env=GPG_PASS=${SIGN_KEY_PASS} --action_env=SPWD=$PWD --action_env=GOCACHE=$(go env GOCACHE) --spawn_strategy local //release:all
    workingDirectory: '$(GOPATH)'
    displayName: 'Build Binaries'
  - script: |
      cp ./src/v2ray.com/core/bazel-bin/release/*.zip ./release/
    workingDirectory: '$(GOPATH)'
    displayName: 'Dump Binaries'
  - script: |
      cd ./src/v2ray.com/core
      echo $RELEASE_TAG
      ./release/bleedingrelease.sh
    workingDirectory: '$(GOPATH)'
    displayName: 'Generate Bleeding Edge Release'
    env:
      GITHUB_TOKEN: $(GITHUB_TOKEN)
      PRERELEASE: true
      RELEASE_TAG: unstable-$(Build.SourceVersion)
  - script: |
      cd ./src/v2ray.com/core
      echo $RELEASE_TAG
      ./release/tagrelease.sh
    workingDirectory: '$(GOPATH)'
    displayName: 'Generate Tag Release'
    env:
      GITHUB_TOKEN: $(GITHUB_TOKEN)
      PRERELEASE: true
      RELEASE_TAG: unstable-$(Build.SourceVersion)
      TRIGGER_REASON: $(Build.SourceBranch)<|MERGE_RESOLUTION|>--- conflicted
+++ resolved
@@ -80,7 +80,6 @@
     displayName: Apt Install
   - script: |
       go version
-<<<<<<< HEAD
       unset GOPATH
       mkdir ./src
       mkdir ./src/v2ray.com
@@ -88,10 +87,6 @@
       go get -v -t -d ./src/v2ray.com/core/...
       tree
     workingDirectory: '$(GOPATH)'
-=======
-      go get -insecure -v -t -d v2ray.com/core/...
-    workingDirectory: '$(system.defaultWorkingDirectory)'
->>>>>>> 5e1d8f8e
     displayName: 'Fetch sources'
   - script: |
       mkdir release
